#  Copyright (C) 2017 KeePassXC Team
#
#  This program is free software: you can redistribute it and/or modify
#  it under the terms of the GNU General Public License as published by
#  the Free Software Foundation, either version 2 or (at your option)
#  version 3 of the License.
#
#  This program is distributed in the hope that it will be useful,
#  but WITHOUT ANY WARRANTY; without even the implied warranty of
#  MERCHANTABILITY or FITNESS FOR A PARTICULAR PURPOSE.  See the
#  GNU General Public License for more details.
#
#  You should have received a copy of the GNU General Public License
#  along with this program.  If not, see <http://www.gnu.org/licenses/>.

set(cli_SOURCES
<<<<<<< HEAD
    Add.cpp
    Add.h
    Clip.cpp
    Clip.h
    Command.cpp
    Command.h
    Create.cpp
    Create.h
    Diceware.cpp
    Diceware.h
    Edit.cpp
    Edit.h
    Estimate.cpp
    Estimate.h
    Extract.cpp
    Extract.h
    Generate.cpp
    Generate.h
    List.cpp
    List.h
    Locate.cpp
    Locate.h
    Merge.cpp
    Merge.h
    Remove.cpp
    Remove.h
    Show.cpp
    Show.h)
=======
        Add.cpp
        Clip.cpp
        Command.cpp
        Diceware.cpp
        Edit.cpp
        Estimate.cpp
        Extract.cpp
        Generate.cpp
        List.cpp
        Locate.cpp
        Merge.cpp
        Remove.cpp
        Show.cpp)
>>>>>>> f06742cf

add_library(cli STATIC ${cli_SOURCES})
target_link_libraries(cli Qt5::Core Qt5::Widgets)

add_executable(keepassxc-cli keepassxc-cli.cpp)
target_link_libraries(keepassxc-cli
        cli
        keepassx_core
        Qt5::Core
        ${GCRYPT_LIBRARIES}
        ${ARGON2_LIBRARIES}
        ${GPGERROR_LIBRARIES}
        ${ZLIB_LIBRARIES}
        ${ZXCVBN_LIBRARIES})

install(TARGETS keepassxc-cli
        BUNDLE DESTINATION . COMPONENT Runtime
        RUNTIME DESTINATION ${CLI_INSTALL_DIR} COMPONENT Runtime)

if(APPLE OR UNIX)
    install(FILES keepassxc-cli.1 DESTINATION ${CMAKE_INSTALL_MANDIR}/man1/)
    execute_process(COMMAND mandb -q)
endif()<|MERGE_RESOLUTION|>--- conflicted
+++ resolved
@@ -14,38 +14,9 @@
 #  along with this program.  If not, see <http://www.gnu.org/licenses/>.
 
 set(cli_SOURCES
-<<<<<<< HEAD
-    Add.cpp
-    Add.h
-    Clip.cpp
-    Clip.h
-    Command.cpp
-    Command.h
-    Create.cpp
-    Create.h
-    Diceware.cpp
-    Diceware.h
-    Edit.cpp
-    Edit.h
-    Estimate.cpp
-    Estimate.h
-    Extract.cpp
-    Extract.h
-    Generate.cpp
-    Generate.h
-    List.cpp
-    List.h
-    Locate.cpp
-    Locate.h
-    Merge.cpp
-    Merge.h
-    Remove.cpp
-    Remove.h
-    Show.cpp
-    Show.h)
-=======
         Add.cpp
         Clip.cpp
+        Create.cpp
         Command.cpp
         Diceware.cpp
         Edit.cpp
@@ -57,7 +28,6 @@
         Merge.cpp
         Remove.cpp
         Show.cpp)
->>>>>>> f06742cf
 
 add_library(cli STATIC ${cli_SOURCES})
 target_link_libraries(cli Qt5::Core Qt5::Widgets)
