--- conflicted
+++ resolved
@@ -172,12 +172,8 @@
         MessageBox::critical(this,
                              tr("No encryption key added"),
                              tr("You must add at least one encryption key to secure your database!"),
-<<<<<<< HEAD
-                             MessageBox::Ok, MessageBox::Ok);
-=======
-                             QMessageBox::Ok,
-                             QMessageBox::Ok);
->>>>>>> b6eeabab
+                             MessageBox::Ok,
+                             MessageBox::Ok);
         return false;
     }
 
@@ -187,14 +183,9 @@
                                           tr("WARNING! You have not set a password. Using a database without "
                                              "a password is strongly discouraged!\n\n"
                                              "Are you sure you want to continue without a password?"),
-<<<<<<< HEAD
-                                          MessageBox::Yes | MessageBox::Cancel, MessageBox::Cancel);
+                                          MessageBox::Yes | MessageBox::Cancel,
+                                          MessageBox::Cancel);
         if (answer != MessageBox::Yes) {
-=======
-                                          QMessageBox::Yes | QMessageBox::Cancel,
-                                          QMessageBox::Cancel);
-        if (answer != QMessageBox::Yes) {
->>>>>>> b6eeabab
             return false;
         }
     }
