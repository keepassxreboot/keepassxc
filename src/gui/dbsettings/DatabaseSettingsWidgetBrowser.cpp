--- conflicted
+++ resolved
@@ -91,21 +91,13 @@
 
 void DatabaseSettingsWidgetBrowser::removeSelectedKey()
 {
-<<<<<<< HEAD
-    if (MessageBox::Yes != MessageBox::question(this,
-            tr("Delete the selected key?"),
-            tr("Do you really want to delete the selected key?\n"
-               "This may prevent connection to the browser plugin."),
-            MessageBox::Yes | MessageBox::Cancel, MessageBox::Cancel)) {
-=======
-    if (QMessageBox::Yes
+    if (MessageBox::Yes
         != MessageBox::question(this,
                                 tr("Delete the selected key?"),
                                 tr("Do you really want to delete the selected key?\n"
                                    "This may prevent connection to the browser plugin."),
-                                QMessageBox::Yes | QMessageBox::Cancel,
-                                QMessageBox::Cancel)) {
->>>>>>> b6eeabab
+                                MessageBox::Yes | MessageBox::Cancel,
+                                MessageBox::Cancel)) {
         return;
     }
 
@@ -164,21 +156,13 @@
 
 void DatabaseSettingsWidgetBrowser::removeSharedEncryptionKeys()
 {
-<<<<<<< HEAD
-    if (MessageBox::Yes != MessageBox::question(this,
-            tr("Disconnect all browsers"),
-            tr("Do you really want to disconnect all browsers?\n"
-               "This may prevent connection to the browser plugin."),
-            MessageBox::Yes | MessageBox::Cancel, MessageBox::Cancel)) {
-=======
-    if (QMessageBox::Yes
+    if (MessageBox::Yes
         != MessageBox::question(this,
                                 tr("Disconnect all browsers"),
                                 tr("Do you really want to disconnect all browsers?\n"
                                    "This may prevent connection to the browser plugin."),
-                                QMessageBox::Yes | QMessageBox::Cancel,
-                                QMessageBox::Cancel)) {
->>>>>>> b6eeabab
+                                MessageBox::Yes | MessageBox::Cancel,
+                                MessageBox::Cancel)) {
         return;
     }
 
@@ -210,21 +194,13 @@
 
 void DatabaseSettingsWidgetBrowser::removeStoredPermissions()
 {
-<<<<<<< HEAD
-    if (MessageBox::Yes != MessageBox::question(this,
-            tr("Forget all site-specific settings on entries"),
-            tr("Do you really want forget all site-specific settings on every entry?\n"
-               "Permissions to access entries will be revoked."),
-            MessageBox::Yes | MessageBox::Cancel, MessageBox::Cancel)) {
-=======
-    if (QMessageBox::Yes
+    if (MessageBox::Yes
         != MessageBox::question(this,
                                 tr("Forget all site-specific settings on entries"),
                                 tr("Do you really want forget all site-specific settings on every entry?\n"
                                    "Permissions to access entries will be revoked."),
-                                QMessageBox::Yes | QMessageBox::Cancel,
-                                QMessageBox::Cancel)) {
->>>>>>> b6eeabab
+                                MessageBox::Yes | MessageBox::Cancel,
+                                MessageBox::Cancel)) {
         return;
     }
 
@@ -264,22 +240,14 @@
 
 void DatabaseSettingsWidgetBrowser::convertAttributesToCustomData()
 {
-<<<<<<< HEAD
-    if (MessageBox::Yes != MessageBox::question(this,
-            tr("Move KeePassHTTP attributes to custom data"),
-            tr("Do you really want to move all legacy browser integration data to the latest standard?\n"
-               "This is necessary to maintain compatibility with the browser plugin."),
-            MessageBox::Yes | MessageBox::Cancel, MessageBox::Cancel)) {
-=======
-    if (QMessageBox::Yes
+    if (MessageBox::Yes
         != MessageBox::question(
                this,
                tr("Move KeePassHTTP attributes to custom data"),
                tr("Do you really want to move all legacy browser integration data to the latest standard?\n"
                   "This is necessary to maintain compatibility with the browser plugin."),
-               QMessageBox::Yes | QMessageBox::Cancel,
-               QMessageBox::Cancel)) {
->>>>>>> b6eeabab
+               MessageBox::Yes | MessageBox::Cancel,
+               MessageBox::Cancel)) {
         return;
     }
 
