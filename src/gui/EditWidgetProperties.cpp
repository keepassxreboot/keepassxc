/*
 *  Copyright (C) 2012 Felix Geyer <debfx@fobos.de>
 *
 *  This program is free software: you can redistribute it and/or modify
 *  it under the terms of the GNU General Public License as published by
 *  the Free Software Foundation, either version 2 or (at your option)
 *  version 3 of the License.
 *
 *  This program is distributed in the hope that it will be useful,
 *  but WITHOUT ANY WARRANTY; without even the implied warranty of
 *  MERCHANTABILITY or FITNESS FOR A PARTICULAR PURPOSE.  See the
 *  GNU General Public License for more details.
 *
 *  You should have received a copy of the GNU General Public License
 *  along with this program.  If not, see <http://www.gnu.org/licenses/>.
 */

#include "EditWidgetProperties.h"
#include "ui_EditWidgetProperties.h"

#include "MessageBox.h"

#include <QUuid>

EditWidgetProperties::EditWidgetProperties(QWidget* parent)
    : QWidget(parent)
    , m_ui(new Ui::EditWidgetProperties())
    , m_customData(new CustomData(this))
    , m_customDataModel(new QStandardItemModel(this))
{
    m_ui->setupUi(this);
    m_ui->removeCustomDataButton->setEnabled(false);
    m_ui->customDataTable->setModel(m_customDataModel);

    // clang-format off
    connect(m_ui->customDataTable->selectionModel(),
            SIGNAL(selectionChanged(QItemSelection,QItemSelection)),
            SLOT(toggleRemoveButton(QItemSelection)));
    // clang-format on
    connect(m_ui->removeCustomDataButton, SIGNAL(clicked()), SLOT(removeSelectedPluginData()));
}

EditWidgetProperties::~EditWidgetProperties()
{
}

void EditWidgetProperties::setFields(const TimeInfo& timeInfo, const QUuid& uuid)
{
    static const QString timeFormat("d MMM yyyy HH:mm:ss");
    m_ui->modifiedEdit->setText(timeInfo.lastModificationTime().toLocalTime().toString(timeFormat));
    m_ui->createdEdit->setText(timeInfo.creationTime().toLocalTime().toString(timeFormat));
    m_ui->accessedEdit->setText(timeInfo.lastAccessTime().toLocalTime().toString(timeFormat));
    m_ui->uuidEdit->setText(uuid.toRfc4122().toHex());
}

void EditWidgetProperties::setCustomData(const CustomData* customData)
{
    Q_ASSERT(customData);
    m_customData->copyDataFrom(customData);

    updateModel();
}

const CustomData* EditWidgetProperties::customData() const
{
    return m_customData;
}

void EditWidgetProperties::removeSelectedPluginData()
{
<<<<<<< HEAD
    auto result = MessageBox::question(this,
                                       tr("Delete plugin data?"),
                                       tr("Do you really want to delete the selected plugin data?\n"
                                          "This may cause the affected plugins to malfunction."),
                                       MessageBox::Delete | MessageBox::Cancel,
                                       MessageBox::Cancel);

    if (result == MessageBox::Cancel) {
=======
    if (QMessageBox::Yes
        != MessageBox::question(this,
                                tr("Delete plugin data?"),
                                tr("Do you really want to delete the selected plugin data?\n"
                                   "This may cause the affected plugins to malfunction."),
                                QMessageBox::Yes | QMessageBox::Cancel,
                                QMessageBox::Cancel)) {
>>>>>>> b6eeabab
        return;
    }

    const QItemSelectionModel* itemSelectionModel = m_ui->customDataTable->selectionModel();
    if (itemSelectionModel) {
        for (const QModelIndex& index : itemSelectionModel->selectedRows(0)) {
            const QString key = index.data().toString();
            m_customData->remove(key);
        }
        updateModel();
    }
}

void EditWidgetProperties::toggleRemoveButton(const QItemSelection& selected)
{
    m_ui->removeCustomDataButton->setEnabled(!selected.isEmpty());
}

void EditWidgetProperties::updateModel()
{
    m_customDataModel->clear();

    m_customDataModel->setHorizontalHeaderLabels({tr("Key"), tr("Value")});

    for (const QString& key : m_customData->keys()) {
        m_customDataModel->appendRow(QList<QStandardItem*>()
                                     << new QStandardItem(key) << new QStandardItem(m_customData->value(key)));
    }

    m_ui->removeCustomDataButton->setEnabled(false);
}<|MERGE_RESOLUTION|>--- conflicted
+++ resolved
@@ -68,7 +68,6 @@
 
 void EditWidgetProperties::removeSelectedPluginData()
 {
-<<<<<<< HEAD
     auto result = MessageBox::question(this,
                                        tr("Delete plugin data?"),
                                        tr("Do you really want to delete the selected plugin data?\n"
@@ -77,15 +76,6 @@
                                        MessageBox::Cancel);
 
     if (result == MessageBox::Cancel) {
-=======
-    if (QMessageBox::Yes
-        != MessageBox::question(this,
-                                tr("Delete plugin data?"),
-                                tr("Do you really want to delete the selected plugin data?\n"
-                                   "This may cause the affected plugins to malfunction."),
-                                QMessageBox::Yes | QMessageBox::Cancel,
-                                QMessageBox::Cancel)) {
->>>>>>> b6eeabab
         return;
     }
 
