--- conflicted
+++ resolved
@@ -329,7 +329,6 @@
    </property>
    <property name="text">
     <string>&amp;Clone entry</string>
-<<<<<<< HEAD
    </property>
   </action>
   <action name="actionSearch">
@@ -338,8 +337,6 @@
    </property>
    <property name="text">
     <string>&amp;Find</string>
-=======
->>>>>>> 13983d0e
    </property>
   </action>
   <action name="actionEntryCopyUsername">
