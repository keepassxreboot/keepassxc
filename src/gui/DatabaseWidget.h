/*
 *  Copyright (C) 2010 Felix Geyer <debfx@fobos.de>
 *
 *  This program is free software: you can redistribute it and/or modify
 *  it under the terms of the GNU General Public License as published by
 *  the Free Software Foundation, either version 2 or (at your option)
 *  version 3 of the License.
 *
 *  This program is distributed in the hope that it will be useful,
 *  but WITHOUT ANY WARRANTY; without even the implied warranty of
 *  MERCHANTABILITY or FITNESS FOR A PARTICULAR PURPOSE.  See the
 *  GNU General Public License for more details.
 *
 *  You should have received a copy of the GNU General Public License
 *  along with this program.  If not, see <http://www.gnu.org/licenses/>.
 */

#ifndef KEEPASSX_DATABASEWIDGET_H
#define KEEPASSX_DATABASEWIDGET_H

#include <QScopedPointer>
#include <QStackedWidget>

#include "core/Uuid.h"

#include "gui/entry/EntryModel.h"

class ChangeMasterKeyWidget;
class DatabaseOpenWidget;
class DatabaseSettingsWidget;
class Database;
class EditEntryWidget;
class EditGroupWidget;
class Entry;
class EntryView;
class Group;
class GroupView;
class KeePass1OpenWidget;
class QFile;
class QMenu;
class QSplitter;
class QLabel;
class UnlockDatabaseWidget;
<<<<<<< HEAD
class CompositeKey;
=======
>>>>>>> 13983d0e

class DatabaseWidget : public QStackedWidget
{
    Q_OBJECT

public:
    enum Mode
    {
        None,
        ViewMode,
        EditMode,
        LockedMode
    };

    explicit DatabaseWidget(Database* db, QWidget* parent = nullptr);
    ~DatabaseWidget();
    Database* database();
    bool dbHasKey() const;
    bool canDeleteCurrentGroup() const;
    bool isInSearchMode() const;
    QString getCurrentSearch();
<<<<<<< HEAD
    Group* currentGroup() const;
=======
>>>>>>> 13983d0e
    int addWidget(QWidget* w);
    void setCurrentIndex(int index);
    void setCurrentWidget(QWidget* widget);
    DatabaseWidget::Mode currentMode() const;
    void lock();
    void updateFilename(const QString& filename);
    int numberOfSelectedEntries() const;
    QStringList customEntryAttributes() const;
    bool isGroupSelected() const;
    bool isInEditMode() const;
    bool isEditWidgetModified() const;
    QList<int> splitterSizes() const;
    void setSplitterSizes(const QList<int>& sizes);
    QList<int> entryHeaderViewSizes() const;
    void setEntryViewHeaderSizes(const QList<int>& sizes);
    void clearAllWidgets();
    bool currentEntryHasTitle();
    bool currentEntryHasUsername();
    bool currentEntryHasPassword();
    bool currentEntryHasUrl();
    bool currentEntryHasNotes();
    GroupView* groupView();
    EntryView* entryView();

Q_SIGNALS:
    void closeRequest();
    void currentModeChanged(DatabaseWidget::Mode mode);
    void groupChanged();
    void entrySelectionChanged();
    void databaseChanged(Database* newDb);
    void databaseMerged(Database* mergedDb);
    void groupContextMenuRequested(const QPoint& globalPos);
    void entryContextMenuRequested(const QPoint& globalPos);
    void unlockedDatabase();
    void listModeAboutToActivate();
    void listModeActivated();
    void searchModeAboutToActivate();
    void searchModeActivated();
    void splitterSizesChanged();
    void entryColumnSizesChanged();
    void updateSearch(QString text);

public Q_SLOTS:
    void createEntry();
    void cloneEntry();
    void deleteEntries();
    void copyTitle();
    void copyUsername();
    void copyPassword();
    void copyURL();
    void copyNotes();
    void copyAttribute(QAction* action);
    void performAutoType();
    void openUrl();
    void openUrlForEntry(Entry* entry);
    void createGroup();
    void deleteGroup();
    void switchToView(bool accepted);
    void switchToEntryEdit();
    void switchToGroupEdit();
    void switchToMasterKeyChange();
    void switchToDatabaseSettings();
    void switchToOpenDatabase(const QString& fileName);
    void switchToOpenDatabase(const QString& fileName, const QString& password, const QString& keyFile);
    void switchToOpenDatabase(const QString &fileName, const CompositeKey &masterKey);
    void switchToOpenMergeDatabase(const QString& fileName);
    void switchToOpenMergeDatabase(const QString& fileName, const QString& password, const QString& keyFile);
    void switchToImportKeepass1(const QString& fileName);
    // Search related slots
    void search(const QString& searchtext);
    void setSearchCaseSensitive(bool state);
    void setSearchCurrentGroup(bool state);
    void endSearch();

private Q_SLOTS:
    void entryActivationSignalReceived(Entry* entry, EntryModel::ModelColumn column);
    void switchBackToEntryEdit();
    void switchToHistoryView(Entry* entry);
    void switchToEntryEdit(Entry* entry);
    void switchToEntryEdit(Entry* entry, bool create);
    void switchToGroupEdit(Group* entry, bool create);
    void emitGroupContextMenuRequested(const QPoint& pos);
    void emitEntryContextMenuRequested(const QPoint& pos);
    void updateMasterKey(bool accepted);
    void openDatabase(bool accepted);
    void mergeDatabase(bool accepted);
    void unlockDatabase(bool accepted);
    void emitCurrentModeChanged();
    void clearLastGroup(Group* group);

private:
    void setClipboardTextAndMinimize(const QString& text);
    void setIconFromParent();
    void replaceDatabase(Database* db);

    Database* m_db;
    QWidget* m_mainWidget;
    EditEntryWidget* m_editEntryWidget;
    EditEntryWidget* m_historyEditEntryWidget;
    EditGroupWidget* m_editGroupWidget;
    ChangeMasterKeyWidget* m_changeMasterKeyWidget;
    DatabaseSettingsWidget* m_databaseSettingsWidget;
    DatabaseOpenWidget* m_databaseOpenWidget;
    DatabaseOpenWidget* m_databaseOpenMergeWidget;
    KeePass1OpenWidget* m_keepass1OpenWidget;
    UnlockDatabaseWidget* m_unlockDatabaseWidget;
    QSplitter* m_splitter;
    GroupView* m_groupView;
    EntryView* m_entryView;
    QLabel* m_searchingLabel;
    Group* m_newGroup;
    Entry* m_newEntry;
    Group* m_newParent;
    Group* m_lastGroup;
    QString m_filename;
    Uuid m_groupBeforeLock;

    // Search state
    QString m_lastSearchText;
    bool m_searchCaseSensitive;
    bool m_searchCurrentGroup;
};

#endif // KEEPASSX_DATABASEWIDGET_H<|MERGE_RESOLUTION|>--- conflicted
+++ resolved
@@ -41,10 +41,7 @@
 class QSplitter;
 class QLabel;
 class UnlockDatabaseWidget;
-<<<<<<< HEAD
 class CompositeKey;
-=======
->>>>>>> 13983d0e
 
 class DatabaseWidget : public QStackedWidget
 {
@@ -66,10 +63,7 @@
     bool canDeleteCurrentGroup() const;
     bool isInSearchMode() const;
     QString getCurrentSearch();
-<<<<<<< HEAD
     Group* currentGroup() const;
-=======
->>>>>>> 13983d0e
     int addWidget(QWidget* w);
     void setCurrentIndex(int index);
     void setCurrentWidget(QWidget* widget);
