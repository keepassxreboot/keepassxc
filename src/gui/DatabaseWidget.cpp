--- conflicted
+++ resolved
@@ -1285,36 +1285,6 @@
         }
     }
 
-<<<<<<< HEAD
-    KeePass2Reader reader;
-    QFile file(m_filePath);
-    if (file.open(QIODevice::ReadOnly)) {
-        Database* db = reader.readDatabase(&file, database()->key());
-        if (db != nullptr) {
-            if (m_databaseModified) {
-                // Ask if we want to merge changes into new database
-
-                QMessageBox question;
-                question.setIcon(QMessageBox::Question);
-                question.setWindowTitle(tr("Merge Request"));
-                question.setText(tr("The database file has changed and you have unsaved changes.\n"
-                                    "Do you want to merge your changes?"));
-                auto merge = question.addButton(tr("Merge"), QMessageBox::ButtonRole::AcceptRole);
-                question.addButton(QMessageBox::Cancel);
-                question.exec();
-
-                if (question.clickedButton() == merge) {
-                    // Merge the old database into the new one
-                    m_db->setEmitModified(false);
-                    Merger merger(m_db, db);
-                    merger.merge();
-                } else {
-                    // Since we are accepting the new file as-is, internally mark as unmodified
-                    // TODO: when saving is moved out of DatabaseTabWidget, this should be replaced
-                    m_databaseModified = false;
-                }
-            }
-=======
     QString error;
     auto db = QSharedPointer<Database>::create(m_db->filePath());
     if (db->open(database()->key(), &error, true)) {
@@ -1324,7 +1294,6 @@
                 tr("Merge Request"),
                 tr("The database file has changed and you have unsaved changes.\nDo you want to merge your changes?"),
                 QMessageBox::Yes | QMessageBox::No);
->>>>>>> a67cac13
 
             if (result == QMessageBox::Yes) {
                 // Merge the old database into the new one
