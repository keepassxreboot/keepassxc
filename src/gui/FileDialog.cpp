/*
 *  Copyright (C) 2011 Felix Geyer <debfx@fobos.de>
 *
 *  This program is free software: you can redistribute it and/or modify
 *  it under the terms of the GNU General Public License as published by
 *  the Free Software Foundation, either version 2 or (at your option)
 *  version 3 of the License.
 *
 *  This program is distributed in the hope that it will be useful,
 *  but WITHOUT ANY WARRANTY; without even the implied warranty of
 *  MERCHANTABILITY or FITNESS FOR A PARTICULAR PURPOSE.  See the
 *  GNU General Public License for more details.
 *
 *  You should have received a copy of the GNU General Public License
 *  along with this program.  If not, see <http://www.gnu.org/licenses/>.
 */

#include "FileDialog.h"

#include "core/Config.h"

FileDialog* FileDialog::m_instance(nullptr);

QString FileDialog::getOpenFileName(QWidget* parent,
                                    const QString& caption,
                                    QString dir,
                                    const QString& filter,
                                    QString* selectedFilter,
                                    QFileDialog::Options options)
{
    if (!m_nextFileName.isEmpty()) {
        QString result = m_nextFileName;
        m_nextFileName.clear();
        return result;
    } else {
        if (dir.isEmpty()) {
            dir = config()->get("LastDir").toString();
        }

        QString result = QFileDialog::getOpenFileName(parent, caption, dir, filter, selectedFilter, options);

        // on Mac OS X the focus is lost after closing the native dialog
        if (parent) {
            parent->activateWindow();
        }

        saveLastDir(result);
        return result;
    }
}

QStringList FileDialog::getOpenFileNames(QWidget* parent,
                                         const QString& caption,
                                         QString dir,
                                         const QString& filter,
                                         QString* selectedFilter,
                                         QFileDialog::Options options)
{
    if (!m_nextFileNames.isEmpty()) {
        QStringList results = m_nextFileNames;
        m_nextFileNames.clear();
        return results;
    } else {
        if (dir.isEmpty()) {
            dir = config()->get("LastDir").toString();
        }

        QStringList results = QFileDialog::getOpenFileNames(parent, caption, dir, filter, selectedFilter, options);

        // on Mac OS X the focus is lost after closing the native dialog
        if (parent) {
            parent->activateWindow();
        }

        if (!results.isEmpty()) {
            saveLastDir(results[0]);
        }
        return results;
    }
}

QString FileDialog::getFileName(QWidget* parent,
                                const QString& caption,
                                QString dir,
                                const QString& filter,
                                QString* selectedFilter,
                                QFileDialog::Options options,
                                const QString& defaultExtension,
                                const QString& defaultName)
{
    if (!m_nextFileName.isEmpty()) {
        QString result = m_nextFileName;
        m_nextFileName.clear();
        return result;
    } else {
        if (dir.isEmpty()) {
            dir = config()->get("LastDir").toString();
        }

        QString result;
#if defined(Q_OS_MAC) || defined(Q_OS_WIN)
        Q_UNUSED(defaultName);
        Q_UNUSED(defaultExtension);
        // the native dialogs on these platforms already append the file extension
        result = QFileDialog::getSaveFileName(parent, caption, dir, filter, selectedFilter, options);
#else
        QFileDialog dialog(parent, caption, dir, filter);
        dialog.setFileMode(QFileDialog::AnyFile);
        dialog.setAcceptMode(QFileDialog::AcceptSave);
        if (selectedFilter) {
            dialog.selectNameFilter(*selectedFilter);
        }
        if (!defaultName.isEmpty()) {
            dialog.selectFile(defaultName);
        }
        dialog.setOptions(options);
        dialog.setDefaultSuffix(defaultExtension);
        dialog.setLabelText(QFileDialog::Accept, QFileDialog::tr("Select"));
        QStringList results;
        if (dialog.exec()) {
            results = dialog.selectedFiles();
            if (!results.isEmpty()) {
                result = results[0];
            }
        }
#endif

        // on Mac OS X the focus is lost after closing the native dialog
        if (parent) {
            parent->activateWindow();
        }

        saveLastDir(result);
        return result;
    }
}

QString FileDialog::getSaveFileName(QWidget* parent,
                                    const QString& caption,
                                    QString dir,
                                    const QString& filter,
                                    QString* selectedFilter,
                                    QFileDialog::Options options,
                                    const QString& defaultExtension,
                                    const QString& defaultName)
{
    if (!m_nextFileName.isEmpty()) {
        QString result = m_nextFileName;
        m_nextFileName.clear();
        return result;
    } else {
        if (dir.isEmpty()) {
            dir = config()->get("LastDir").toString();
        }

        QString result;
<<<<<<< HEAD
#if defined(Q_OS_MAC) || defined(Q_OS_WIN)
        Q_UNUSED(defaultName);
=======
#if defined(Q_OS_MACOS) || defined(Q_OS_WIN)
>>>>>>> a070f1bc
        Q_UNUSED(defaultExtension);
        // the native dialogs on these platforms already append the file extension
        result = QFileDialog::getSaveFileName(parent, caption, dir, filter, selectedFilter, options);
#else
        QFileDialog dialog(parent, caption, dir, filter);
        dialog.setAcceptMode(QFileDialog::AcceptSave);
        dialog.setFileMode(QFileDialog::AnyFile);
        if (selectedFilter) {
            dialog.selectNameFilter(*selectedFilter);
        }
        if (!defaultName.isEmpty()) {
            dialog.selectFile(defaultName);
        }
        dialog.setOptions(options);
        dialog.setDefaultSuffix(defaultExtension);

        QStringList results;
        if (dialog.exec()) {
            results = dialog.selectedFiles();
            if (!results.isEmpty()) {
                result = results[0];
            }
        }
#endif

        // on Mac OS X the focus is lost after closing the native dialog
        if (parent) {
            parent->activateWindow();
        }

        saveLastDir(result);
        return result;
    }
}

QString FileDialog::getExistingDirectory(QWidget* parent, const QString& caption, QString dir, QFileDialog::Options options)
{
    if (!m_nextDirName.isEmpty()) {
        QString result = m_nextDirName;
        m_nextDirName.clear();
        return result;
    } else {
        if (dir.isEmpty()) {
            dir = config()->get("LastDir").toString();
        }

        dir = QFileDialog::getExistingDirectory(parent, caption, dir, options);

        // on Mac OS X the focus is lost after closing the native dialog
        if (parent) {
            parent->activateWindow();
        }

        saveLastDir(dir);
        return dir;
    }
}

void FileDialog::setNextFileName(const QString& fileName)
{
    m_nextFileName = fileName;
}

void FileDialog::setNextFileNames(const QStringList& fileNames)
{
    m_nextFileNames = fileNames;
}

void FileDialog::setNextDirName(const QString& dirName)
{
    m_nextDirName = dirName;
}

void FileDialog::setNextForgetDialog()
{
    m_forgetLastDir = true;
}

FileDialog::FileDialog()
{
}

void FileDialog::saveLastDir(const QString& dir)
{
    if (!dir.isEmpty() && !m_forgetLastDir) {
        config()->set("LastDir", QFileInfo(dir).absolutePath());
    }

    m_forgetLastDir = false;
}

FileDialog* FileDialog::instance()
{
    if (!m_instance) {
        m_instance = new FileDialog();
    }

    return m_instance;
}<|MERGE_RESOLUTION|>--- conflicted
+++ resolved
@@ -154,12 +154,8 @@
         }
 
         QString result;
-<<<<<<< HEAD
-#if defined(Q_OS_MAC) || defined(Q_OS_WIN)
+#if defined(Q_OS_MACOS) || defined(Q_OS_WIN)
         Q_UNUSED(defaultName);
-=======
-#if defined(Q_OS_MACOS) || defined(Q_OS_WIN)
->>>>>>> a070f1bc
         Q_UNUSED(defaultExtension);
         // the native dialogs on these platforms already append the file extension
         result = QFileDialog::getSaveFileName(parent, caption, dir, filter, selectedFilter, options);
