/*
 *  Copyright (C) 2012 Felix Geyer <debfx@fobos.de>
 *  Copyright (C) 2017 KeePassXC Team <team@keepassxc.org>
 *
 *  This program is free software: you can redistribute it and/or modify
 *  it under the terms of the GNU General Public License as published by
 *  the Free Software Foundation, either version 2 or (at your option)
 *  version 3 of the License.
 *
 *  This program is distributed in the hope that it will be useful,
 *  but WITHOUT ANY WARRANTY; without even the implied warranty of
 *  MERCHANTABILITY or FITNESS FOR A PARTICULAR PURPOSE.  See the
 *  GNU General Public License for more details.
 *
 *  You should have received a copy of the GNU General Public License
 *  along with this program.  If not, see <http://www.gnu.org/licenses/>.
 */

#include "EditWidgetIcons.h"
#include "ui_EditWidgetIcons.h"

#include <QFileDialog>
<<<<<<< HEAD
#include <QFileDialog>
=======
>>>>>>> 2bb72eba
#include <QMessageBox>

#include "core/Config.h"
#include "core/Group.h"
#include "core/Metadata.h"
#include "core/Tools.h"
#include "gui/IconModels.h"
#include "gui/MessageBox.h"

#ifdef WITH_XC_NETWORKING
<<<<<<< HEAD
#include "core/AsyncTask.h"
#include <curl/curl.h>
#undef MessageBox
=======
#include <QtNetwork>
>>>>>>> 2bb72eba
#endif

IconStruct::IconStruct()
    : uuid(Uuid())
    , number(0)
{
}

UrlFetchProgressDialog::UrlFetchProgressDialog(const QUrl &url, QWidget *parent)
  : QProgressDialog(parent)
{
    setWindowTitle(tr("Download Progress"));
    setWindowFlags(windowFlags() & ~Qt::WindowContextHelpButtonHint);
    setLabelText(tr("Downloading %1.").arg(url.toDisplayString()));
    setMinimum(0);
    setValue(0);
    setMinimumDuration(0);
    setMinimumSize(QSize(400, 75));
}

void UrlFetchProgressDialog::networkReplyProgress(qint64 bytesRead, qint64 totalBytes)
{
    setMaximum(totalBytes);
    setValue(bytesRead);
}

EditWidgetIcons::EditWidgetIcons(QWidget* parent)
    : QWidget(parent)
    , m_ui(new Ui::EditWidgetIcons())
    , m_database(nullptr)
#ifdef WITH_XC_NETWORKING
    , m_reply(nullptr)
#endif
    , m_defaultIconModel(new DefaultIconModel(this))
    , m_customIconModel(new CustomIconModel(this))
{
    m_ui->setupUi(this);

    m_ui->defaultIconsView->setModel(m_defaultIconModel);
    m_ui->customIconsView->setModel(m_customIconModel);

    connect(m_ui->defaultIconsView, SIGNAL(clicked(QModelIndex)), this, SLOT(updateRadioButtonDefaultIcons()));
    connect(m_ui->customIconsView, SIGNAL(clicked(QModelIndex)), this, SLOT(updateRadioButtonCustomIcons()));
    connect(m_ui->defaultIconsRadio, SIGNAL(toggled(bool)), this, SLOT(updateWidgetsDefaultIcons(bool)));
    connect(m_ui->customIconsRadio, SIGNAL(toggled(bool)), this, SLOT(updateWidgetsCustomIcons(bool)));
    connect(m_ui->addButton, SIGNAL(clicked()), SLOT(addCustomIconFromFile()));
    connect(m_ui->deleteButton, SIGNAL(clicked()), SLOT(removeCustomIcon()));
    connect(m_ui->faviconButton, SIGNAL(clicked()), SLOT(downloadFavicon()));

    connect(m_ui->defaultIconsRadio, SIGNAL(toggled(bool)), this, SIGNAL(widgetUpdated()));
    connect(m_ui->defaultIconsRadio, SIGNAL(toggled(bool)), this, SIGNAL(widgetUpdated()));
    connect(m_ui->defaultIconsView->selectionModel(),
            SIGNAL(selectionChanged(const QItemSelection&, const QItemSelection&)),
            this,
            SIGNAL(widgetUpdated()));
    connect(m_ui->customIconsView->selectionModel(),
            SIGNAL(selectionChanged(const QItemSelection&, const QItemSelection&)),
            this,
            SIGNAL(widgetUpdated()));

    m_ui->faviconButton->setVisible(false);
}

EditWidgetIcons::~EditWidgetIcons()
{
}

IconStruct EditWidgetIcons::state()
{
    Q_ASSERT(m_database);
    Q_ASSERT(!m_currentUuid.isNull());

    IconStruct iconStruct;
    if (m_ui->defaultIconsRadio->isChecked()) {
        QModelIndex index = m_ui->defaultIconsView->currentIndex();
        if (index.isValid()) {
            iconStruct.number = index.row();
        } else {
            Q_ASSERT(false);
        }
    } else {
        QModelIndex index = m_ui->customIconsView->currentIndex();
        if (index.isValid()) {
            iconStruct.uuid = m_customIconModel->uuidFromIndex(m_ui->customIconsView->currentIndex());
        } else {
            iconStruct.number = -1;
        }
    }

    return iconStruct;
}

void EditWidgetIcons::reset()
{
    m_database = nullptr;
    m_currentUuid = Uuid();
}

void EditWidgetIcons::load(const Uuid& currentUuid,
                           Database* database,
                           const IconStruct& iconStruct,
                           const QString& url)
{
    Q_ASSERT(database);
    Q_ASSERT(!currentUuid.isNull());

    m_database = database;
    m_currentUuid = currentUuid;
    setUrl(url);

    m_customIconModel->setIcons(database->metadata()->customIconsScaledPixmaps(),
                                database->metadata()->customIconsOrder());

    Uuid iconUuid = iconStruct.uuid;
    if (iconUuid.isNull()) {
        int iconNumber = iconStruct.number;
        m_ui->defaultIconsView->setCurrentIndex(m_defaultIconModel->index(iconNumber, 0));
        m_ui->defaultIconsRadio->setChecked(true);
    } else {
        QModelIndex index = m_customIconModel->indexFromUuid(iconUuid);
        if (index.isValid()) {
            m_ui->customIconsView->setCurrentIndex(index);
            m_ui->customIconsRadio->setChecked(true);
        } else {
            m_ui->defaultIconsView->setCurrentIndex(m_defaultIconModel->index(0, 0));
            m_ui->defaultIconsRadio->setChecked(true);
        }
    }
}

void EditWidgetIcons::setUrl(const QString& url)
{
#ifdef WITH_XC_NETWORKING
    m_url = QUrl(url);
    m_ui->faviconButton->setVisible(!url.isEmpty());
#else
    Q_UNUSED(url);
    m_ui->faviconButton->setVisible(false);
#endif
}

#ifdef WITH_XC_NETWORKING
namespace {
    // Try to get the 2nd level domain of the host part of a QUrl. For example,
    // "foo.bar.example.com" would become "example.com", and "foo.bar.example.co.uk"
    // would become "example.co.uk".
    QString getSecondLevelDomain(QUrl url)
    {
        QString fqdn = url.host();
        fqdn.truncate(fqdn.length() - url.topLevelDomain().length());
        QStringList parts = fqdn.split('.');
        QString newdom = parts.takeLast() + url.topLevelDomain();
        return newdom;
    }

    QUrl convertVariantToUrl(QVariant var)
    {
        QUrl url;
        if (var.canConvert<QUrl>())
            url = var.value<QUrl>();
        return url;
    }

    QUrl getRedirectTarget(QNetworkReply *reply)
    {
        QVariant var = reply->attribute(QNetworkRequest::RedirectionTargetAttribute);
        QUrl url = convertVariantToUrl(var);
        return url;
    }
}
#endif

void EditWidgetIcons::downloadFavicon()
{
#ifdef WITH_XC_NETWORKING
    m_ui->faviconButton->setDisabled(true);

    m_redirects = 0;
    m_urlsToTry.clear();

    QString fullyQualifiedDomain = m_url.host();
    QString secondLevelDomain = getSecondLevelDomain(m_url);

    // Attempt to simply load the favicon.ico file
    if (fullyQualifiedDomain != secondLevelDomain) {
        m_urlsToTry.append(QUrl(m_url.scheme() + "://" + fullyQualifiedDomain + "/favicon.ico"));
    }
    m_urlsToTry.append(QUrl(m_url.scheme() + "://" + secondLevelDomain + "/favicon.ico"));

    // Try to use Google fallback, if enabled
    if (config()->get("security/IconDownloadFallbackToGoogle", false).toBool()) {
        QUrl urlGoogle = QUrl("https://www.google.com/s2/favicons");

        urlGoogle.setQuery("domain=" + QUrl::toPercentEncoding(secondLevelDomain));
        m_urlsToTry.append(urlGoogle);
    }

    startFetchFavicon(m_urlsToTry.takeFirst());
#endif
}

void EditWidgetIcons::fetchReadyRead()
{
#ifdef WITH_XC_NETWORKING
    m_bytesReceived += m_reply->readAll();
#endif
}

void EditWidgetIcons::fetchFinished()
{
#ifdef WITH_XC_NETWORKING
    QImage image;
    bool googleFallbackEnabled = config()->get("security/IconDownloadFallbackToGoogle", false).toBool();
    bool error = (m_reply->error() != QNetworkReply::NoError);
    QUrl redirectTarget = getRedirectTarget(m_reply);

    m_reply->deleteLater();
    m_reply = nullptr;

    if (!error) {
        if (redirectTarget.isValid()) {
            // Redirected, we need to follow it, or fall through if we have
            // done too many redirects already.
            if (m_redirects < 5) {
                m_redirects++;
                if (redirectTarget.isRelative())
                    redirectTarget = m_fetchUrl.resolved(redirectTarget);
                startFetchFavicon(redirectTarget);
                return;
            }
        } else {
            // No redirect, and we theoretically have some icon data now.
            image.loadFromData(m_bytesReceived);
        }
    }

    if (!image.isNull()) {
        addCustomIcon(image);
    } else if (!m_urlsToTry.empty()) {
        m_redirects = 0;
        startFetchFavicon(m_urlsToTry.takeFirst());
        return;
    } else {
        if (!googleFallbackEnabled) {
            emit messageEditEntry(tr("Unable to fetch favicon.") + "\n" +
                                  tr("Hint: You can enable Google as a fallback under Tools>Settings>Security"),
                                  MessageWidget::Error);
        } else {
            emit messageEditEntry(tr("Unable to fetch favicon."), MessageWidget::Error);
        }
<<<<<<< HEAD
    } else {
        emit messageEditEntry(tr("Unable to fetch favicon.") + "\n"
                                  + tr("Hint: You can enable Google as a fallback under Tools>Settings>Security"),
                              MessageWidget::Error);
=======
>>>>>>> 2bb72eba
    }

    m_ui->faviconButton->setDisabled(false);
#endif
}

<<<<<<< HEAD
#ifdef WITH_XC_NETWORKING
namespace
{
    std::size_t writeCurlResponse(char* ptr, std::size_t size, std::size_t nmemb, void* data)
    {
        QByteArray* response = static_cast<QByteArray*>(data);
        std::size_t realsize = size * nmemb;
        response->append(ptr, realsize);
        return realsize;
    }
=======
void EditWidgetIcons::fetchCanceled()
{
#ifdef WITH_XC_NETWORKING
    m_reply->abort();
#endif
>>>>>>> 2bb72eba
}

void EditWidgetIcons::startFetchFavicon(const QUrl& url)
{
<<<<<<< HEAD
    QImage image;
    CURL* curl = curl_easy_init();
    if (curl) {
        QByteArray imagedata;
        QByteArray baUrl = url.url().toLatin1();

        curl_easy_setopt(curl, CURLOPT_URL, baUrl.data());
        curl_easy_setopt(curl, CURLOPT_MAXREDIRS, 5L);
        curl_easy_setopt(curl, CURLOPT_REDIR_PROTOCOLS, CURLPROTO_HTTP | CURLPROTO_HTTPS);
        curl_easy_setopt(curl, CURLOPT_USERAGENT, "curl");
        curl_easy_setopt(curl, CURLOPT_FOLLOWLOCATION, 1L);
        curl_easy_setopt(curl, CURLOPT_TIMEOUT, 10L);
        curl_easy_setopt(curl, CURLOPT_FAILONERROR, 1L);
        curl_easy_setopt(curl, CURLOPT_WRITEDATA, &imagedata);
        curl_easy_setopt(curl, CURLOPT_WRITEFUNCTION, &writeCurlResponse);
#ifdef Q_OS_WIN
        const QDir appDir = QFileInfo(QCoreApplication::applicationFilePath()).absoluteDir();
        if (appDir.exists("ssl\\certs")) {
            curl_easy_setopt(
                curl, CURLOPT_CAINFO, (appDir.absolutePath() + "\\ssl\\certs\\ca-bundle.crt").toLatin1().data());
        }
#endif

        // Perform the request in another thread
        CURLcode result = AsyncTask::runAndWaitForFuture([curl]() { return curl_easy_perform(curl); });
=======
#ifdef WITH_XC_NETWORKING
    m_bytesReceived.clear();

    m_fetchUrl = url;
>>>>>>> 2bb72eba

    QNetworkRequest request(url);

    m_reply = m_netMgr.get(request);
    connect(m_reply, &QNetworkReply::finished, this, &EditWidgetIcons::fetchFinished);
    connect(m_reply, &QIODevice::readyRead, this, &EditWidgetIcons::fetchReadyRead);

    UrlFetchProgressDialog *progress = new UrlFetchProgressDialog(url, this);
    progress->setAttribute(Qt::WA_DeleteOnClose);
    connect(m_reply, &QNetworkReply::finished, progress, &QProgressDialog::hide);
    connect(m_reply, &QNetworkReply::downloadProgress, progress, &UrlFetchProgressDialog::networkReplyProgress);
    connect(progress, &QProgressDialog::canceled, this, &EditWidgetIcons::fetchCanceled);

    progress->show();
#else
    Q_UNUSED(url);
#endif
}

void EditWidgetIcons::addCustomIconFromFile()
{
    if (m_database) {
        QString filter = QString("%1 (%2);;%3 (*)").arg(tr("Images"), Tools::imageReaderFilter(), tr("All files"));

        QString filename = QFileDialog::getOpenFileName(this, tr("Select Image"), "", filter);
        if (!filename.isEmpty()) {
            auto icon = QImage(filename);
            if (!icon.isNull()) {
                addCustomIcon(QImage(filename));
            } else {
                emit messageEditEntry(tr("Can't read icon"), MessageWidget::Error);
            }
        }
    }
}

void EditWidgetIcons::addCustomIcon(const QImage& icon)
{
    if (m_database) {
        Uuid uuid = m_database->metadata()->findCustomIcon(icon);
        if (uuid.isNull()) {
            uuid = Uuid::random();
            // Don't add an icon larger than 128x128, but retain original size if smaller
            if (icon.width() > 128 || icon.height() > 128) {
                m_database->metadata()->addCustomIcon(uuid, icon.scaled(128, 128));
            } else {
                m_database->metadata()->addCustomIcon(uuid, icon);
            }

            m_customIconModel->setIcons(m_database->metadata()->customIconsScaledPixmaps(),
                                        m_database->metadata()->customIconsOrder());
        } else {
            emit messageEditEntry(tr("Custom icon already exists"), MessageWidget::Information);
        }

        // Select the new or existing icon
        updateRadioButtonCustomIcons();
        QModelIndex index = m_customIconModel->indexFromUuid(uuid);
        m_ui->customIconsView->setCurrentIndex(index);

        emit widgetUpdated();
    }
}

void EditWidgetIcons::removeCustomIcon()
{
    if (m_database) {
        QModelIndex index = m_ui->customIconsView->currentIndex();
        if (index.isValid()) {
            Uuid iconUuid = m_customIconModel->uuidFromIndex(index);

            const QList<Entry*> allEntries = m_database->rootGroup()->entriesRecursive(true);
            QList<Entry*> entriesWithSameIcon;
            QList<Entry*> historyEntriesWithSameIcon;

            for (Entry* entry : allEntries) {
                if (iconUuid == entry->iconUuid()) {
                    // Check if this is a history entry (no assigned group)
                    if (!entry->group()) {
                        historyEntriesWithSameIcon << entry;
                    } else if (m_currentUuid != entry->uuid()) {
                        entriesWithSameIcon << entry;
                    }
                }
            }

            const QList<Group*> allGroups = m_database->rootGroup()->groupsRecursive(true);
            QList<Group*> groupsWithSameIcon;

            for (Group* group : allGroups) {
                if (iconUuid == group->iconUuid() && m_currentUuid != group->uuid()) {
                    groupsWithSameIcon << group;
                }
            }

            int iconUseCount = entriesWithSameIcon.size() + groupsWithSameIcon.size();
            if (iconUseCount > 0) {
                QMessageBox::StandardButton ans =
                    MessageBox::question(this,
                                         tr("Confirm Delete"),
                                         tr("This icon is used by %n entry(s), and will be replaced "
                                            "by the default icon. Are you sure you want to delete it?",
                                            "",
                                            iconUseCount),
                                         QMessageBox::Yes | QMessageBox::No);

                if (ans == QMessageBox::No) {
                    // Early out, nothing is changed
                    return;
                } else {
                    // Revert matched entries to the default entry icon
                    for (Entry* entry : asConst(entriesWithSameIcon)) {
                        entry->setIcon(Entry::DefaultIconNumber);
                    }

                    // Revert matched groups to the default group icon
                    for (Group* group : asConst(groupsWithSameIcon)) {
                        group->setIcon(Group::DefaultIconNumber);
                    }
                }
            }

            // Remove the icon from history entries
            for (Entry* entry : asConst(historyEntriesWithSameIcon)) {
                entry->setUpdateTimeinfo(false);
                entry->setIcon(0);
                entry->setUpdateTimeinfo(true);
            }

            // Remove the icon from the database
            m_database->metadata()->removeCustomIcon(iconUuid);
            m_customIconModel->setIcons(m_database->metadata()->customIconsScaledPixmaps(),
                                        m_database->metadata()->customIconsOrder());

            // Reset the current icon view
            updateRadioButtonDefaultIcons();

            if (m_database->resolveEntry(m_currentUuid) != nullptr) {
                m_ui->defaultIconsView->setCurrentIndex(m_defaultIconModel->index(Entry::DefaultIconNumber));
            } else {
                m_ui->defaultIconsView->setCurrentIndex(m_defaultIconModel->index(Group::DefaultIconNumber));
            }

            emit widgetUpdated();
        }
    }
}

void EditWidgetIcons::updateWidgetsDefaultIcons(bool check)
{
    if (check) {
        QModelIndex index = m_ui->defaultIconsView->currentIndex();
        if (!index.isValid()) {
            m_ui->defaultIconsView->setCurrentIndex(m_defaultIconModel->index(0, 0));
        } else {
            m_ui->defaultIconsView->setCurrentIndex(index);
        }
        m_ui->customIconsView->selectionModel()->clearSelection();
        m_ui->addButton->setEnabled(false);
        m_ui->deleteButton->setEnabled(false);
    }
}

void EditWidgetIcons::updateWidgetsCustomIcons(bool check)
{
    if (check) {
        QModelIndex index = m_ui->customIconsView->currentIndex();
        if (!index.isValid()) {
            m_ui->customIconsView->setCurrentIndex(m_customIconModel->index(0, 0));
        } else {
            m_ui->customIconsView->setCurrentIndex(index);
        }
        m_ui->defaultIconsView->selectionModel()->clearSelection();
        m_ui->addButton->setEnabled(true);
        m_ui->deleteButton->setEnabled(true);
    }
}

void EditWidgetIcons::updateRadioButtonDefaultIcons()
{
    m_ui->defaultIconsRadio->setChecked(true);
}

void EditWidgetIcons::updateRadioButtonCustomIcons()
{
    m_ui->customIconsRadio->setChecked(true);
}<|MERGE_RESOLUTION|>--- conflicted
+++ resolved
@@ -20,10 +20,7 @@
 #include "ui_EditWidgetIcons.h"
 
 #include <QFileDialog>
-<<<<<<< HEAD
 #include <QFileDialog>
-=======
->>>>>>> 2bb72eba
 #include <QMessageBox>
 
 #include "core/Config.h"
@@ -34,13 +31,7 @@
 #include "gui/MessageBox.h"
 
 #ifdef WITH_XC_NETWORKING
-<<<<<<< HEAD
-#include "core/AsyncTask.h"
-#include <curl/curl.h>
-#undef MessageBox
-=======
 #include <QtNetwork>
->>>>>>> 2bb72eba
 #endif
 
 IconStruct::IconStruct()
@@ -291,73 +282,25 @@
         } else {
             emit messageEditEntry(tr("Unable to fetch favicon."), MessageWidget::Error);
         }
-<<<<<<< HEAD
-    } else {
-        emit messageEditEntry(tr("Unable to fetch favicon.") + "\n"
-                                  + tr("Hint: You can enable Google as a fallback under Tools>Settings>Security"),
-                              MessageWidget::Error);
-=======
->>>>>>> 2bb72eba
     }
 
     m_ui->faviconButton->setDisabled(false);
 #endif
 }
 
-<<<<<<< HEAD
-#ifdef WITH_XC_NETWORKING
-namespace
-{
-    std::size_t writeCurlResponse(char* ptr, std::size_t size, std::size_t nmemb, void* data)
-    {
-        QByteArray* response = static_cast<QByteArray*>(data);
-        std::size_t realsize = size * nmemb;
-        response->append(ptr, realsize);
-        return realsize;
-    }
-=======
 void EditWidgetIcons::fetchCanceled()
 {
 #ifdef WITH_XC_NETWORKING
     m_reply->abort();
 #endif
->>>>>>> 2bb72eba
 }
 
 void EditWidgetIcons::startFetchFavicon(const QUrl& url)
 {
-<<<<<<< HEAD
-    QImage image;
-    CURL* curl = curl_easy_init();
-    if (curl) {
-        QByteArray imagedata;
-        QByteArray baUrl = url.url().toLatin1();
-
-        curl_easy_setopt(curl, CURLOPT_URL, baUrl.data());
-        curl_easy_setopt(curl, CURLOPT_MAXREDIRS, 5L);
-        curl_easy_setopt(curl, CURLOPT_REDIR_PROTOCOLS, CURLPROTO_HTTP | CURLPROTO_HTTPS);
-        curl_easy_setopt(curl, CURLOPT_USERAGENT, "curl");
-        curl_easy_setopt(curl, CURLOPT_FOLLOWLOCATION, 1L);
-        curl_easy_setopt(curl, CURLOPT_TIMEOUT, 10L);
-        curl_easy_setopt(curl, CURLOPT_FAILONERROR, 1L);
-        curl_easy_setopt(curl, CURLOPT_WRITEDATA, &imagedata);
-        curl_easy_setopt(curl, CURLOPT_WRITEFUNCTION, &writeCurlResponse);
-#ifdef Q_OS_WIN
-        const QDir appDir = QFileInfo(QCoreApplication::applicationFilePath()).absoluteDir();
-        if (appDir.exists("ssl\\certs")) {
-            curl_easy_setopt(
-                curl, CURLOPT_CAINFO, (appDir.absolutePath() + "\\ssl\\certs\\ca-bundle.crt").toLatin1().data());
-        }
-#endif
-
-        // Perform the request in another thread
-        CURLcode result = AsyncTask::runAndWaitForFuture([curl]() { return curl_easy_perform(curl); });
-=======
 #ifdef WITH_XC_NETWORKING
     m_bytesReceived.clear();
 
     m_fetchUrl = url;
->>>>>>> 2bb72eba
 
     QNetworkRequest request(url);
 
