--- conflicted
+++ resolved
@@ -26,11 +26,5 @@
 private slots:
     void initTestCase();
     void testWordCase();
-<<<<<<< HEAD
     void testUniqueEntriesInWordlist();
-};
-
-#endif // KEEPASSXC_TESTPASSPHRASEGENERATOR_H
-=======
-};
->>>>>>> 0ea6e7ba
+};